--- conflicted
+++ resolved
@@ -39,12 +39,7 @@
 from nemo.collections.nlp.modules.common.lm_utils import get_transformer
 from nemo.collections.nlp.modules.common.tokenizer_utils import get_nmt_tokenizer
 from nemo.collections.nlp.modules.common.transformer import BeamSearchSequenceGenerator
-<<<<<<< HEAD
-from nemo.core.classes.common import typecheck
-=======
-from nemo.collections.nlp.modules.common.transformer.transformer import TransformerDecoderNM, TransformerEncoderNM
 from nemo.core.classes.common import PretrainedModelInfo, typecheck
->>>>>>> f41caf3c
 from nemo.utils import logging, model_utils
 
 __all__ = ['MTEncDecModel']
@@ -468,9 +463,6 @@
 
     @classmethod
     def list_available_models(cls) -> Optional[Dict[str, str]]:
-<<<<<<< HEAD
-        pass
-=======
         """
         This method returns a list of pre-trained model which can be instantiated directly from NVIDIA's NGC cloud.
 
@@ -548,17 +540,4 @@
         )
         result.append(model)
 
-        return result
-
-    def configure_ddp(self, model: LightningModule, device_ids: List[int]) -> DistributedDataParallel:
-        logging.info(f'overriding ddp to set find_unused_parameters to {self._cfg.find_unused_parameters}')
-        model = LightningDistributedDataParallel(
-            model, device_ids=device_ids, find_unused_parameters=self._cfg.find_unused_parameters
-        )
-        return model
-
-    def setup(self, stage):
-        if stage == "fit":
-            # Update PTL trainer to use our configure_ddp
-            self._trainer.accelerator_backend.ddp_plugin.configure_ddp = self.configure_ddp
->>>>>>> f41caf3c
+        return result