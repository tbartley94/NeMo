# Copyright (c) 2020, NVIDIA CORPORATION.  All rights reserved.
#
# Licensed under the Apache License, Version 2.0 (the "License");
# you may not use this file except in compliance with the License.
# You may obtain a copy of the License at
#
#     http://www.apache.org/licenses/LICENSE-2.0
#
# Unless required by applicable law or agreed to in writing, software
# distributed under the License is distributed on an "AS IS" BASIS,
# WITHOUT WARRANTIES OR CONDITIONS OF ANY KIND, either express or implied.
# See the License for the specific language governing permissions and
# limitations under the License.

import itertools
import json
import random
from multiprocessing import Value
from pathlib import Path
from typing import Dict, List, Optional, Union

import numpy as np
import torch
import torch.distributed as dist
import torch.utils.data as pt_data
from omegaconf import DictConfig, ListConfig, OmegaConf
from pytorch_lightning import Trainer
from pytorch_lightning.utilities import rank_zero_only
from sacrebleu import corpus_bleu

from nemo.collections.common.data import ConcatDataset
from nemo.collections.common.losses import NLLLoss, SmoothedCrossEntropyLoss
from nemo.collections.common.metrics import GlobalAverageLossMetric
from nemo.collections.common.parts import transformer_weights_init
from nemo.collections.common.tokenizers.bytelevel_tokenizers import ByteLevelProcessor
from nemo.collections.common.tokenizers.chinese_tokenizers import ChineseProcessor
from nemo.collections.common.tokenizers.en_ja_tokenizers import EnJaProcessor
from nemo.collections.common.tokenizers.indic_tokenizers import IndicProcessor
from nemo.collections.common.tokenizers.moses_tokenizers import MosesProcessor
from nemo.collections.nlp.data import TarredTranslationDataset, TranslationDataset, RetrievalTranslationDataset
from nemo.collections.nlp.models.enc_dec_nlp_model import EncDecNLPModel
from nemo.collections.nlp.models.machine_translation.mt_enc_dec_config import MTEncDecModelConfig
from nemo.collections.nlp.modules.common import TokenClassifier
from nemo.collections.nlp.modules.common.lm_utils import get_transformer
from nemo.collections.nlp.modules.common.tokenizer_utils import get_nmt_tokenizer
from nemo.collections.nlp.modules.common.transformer import BeamSearchSequenceGenerator, TopKSequenceGenerator
from nemo.core.classes.common import PretrainedModelInfo, typecheck
from nemo.utils import logging, model_utils

__all__ = ['MTEncDecModel', 'RetrievalMTEncDecModel']


class MTEncDecModel(EncDecNLPModel):
    """
    Encoder-decoder machine translation model.
    """

    def __init__(self, cfg: MTEncDecModelConfig, trainer: Trainer = None):
        cfg = model_utils.convert_model_config_to_dict_config(cfg)
        # Get global rank and total number of GPU workers for IterableDataset partitioning, if applicable
        # Global_rank and local_rank is set by LightningModule in Lightning 1.2.0

        self.world_size = 1
        if trainer is not None:
            self.world_size = trainer.num_nodes * trainer.num_gpus

        cfg = model_utils.maybe_update_config_version(cfg)

        self.src_language = cfg.get("src_language", None)
        self.tgt_language = cfg.get("tgt_language", None)

        self.multilingual = cfg.get("multilingual", False)
        self.multilingual_ids = []

        self.retrieval = cfg.get("retrieval", False)
        self.encoder_tokenizer_library = cfg.encoder_tokenizer.get('library', 'yttm')
        self.decoder_tokenizer_library = cfg.decoder_tokenizer.get('library', 'yttm')

        # Instantiates tokenizers and register to be saved with NeMo Model archive
        # After this call, ther will be self.encoder_tokenizer and self.decoder_tokenizer
        # Which can convert between tokens and token_ids for SRC and TGT languages correspondingly.
        self.setup_enc_dec_tokenizers(
            encoder_tokenizer_library=self.encoder_tokenizer_library,
            encoder_tokenizer_model=cfg.encoder_tokenizer.get('tokenizer_model'),
            encoder_bpe_dropout=cfg.encoder_tokenizer.get('bpe_dropout', 0.0)
            if cfg.encoder_tokenizer.get('bpe_dropout', 0.0) is not None
            else 0.0,
            encoder_model_name=cfg.encoder.get('model_name') if hasattr(cfg.encoder, 'model_name') else None,
            encoder_r2l=cfg.encoder_tokenizer.get('r2l', False),
            decoder_tokenizer_library=self.decoder_tokenizer_library,
            encoder_tokenizer_vocab_file=cfg.encoder_tokenizer.get('vocab_file', None),
            decoder_tokenizer_model=cfg.decoder_tokenizer.tokenizer_model,
            decoder_bpe_dropout=cfg.decoder_tokenizer.get('bpe_dropout', 0.0)
            if cfg.decoder_tokenizer.get('bpe_dropout', 0.0) is not None
            else 0.0,
            decoder_model_name=cfg.decoder.get('model_name') if hasattr(cfg.decoder, 'model_name') else None,
            decoder_r2l=cfg.decoder_tokenizer.get('r2l', False),
        )

        if self.multilingual:
            if isinstance(self.src_language, ListConfig) and isinstance(self.tgt_language, ListConfig):
                raise ValueError(
                    "cfg.src_language and cfg.tgt_language cannot both be lists. We only support many-to-one or one-to-many multilingual models."
                )
            elif isinstance(self.src_language, ListConfig):
                for lng in self.src_language:
                    self.multilingual_ids.append(None)
            elif isinstance(self.tgt_language, ListConfig):
                for lng in self.tgt_language:
                    self.multilingual_ids.append(self.encoder_tokenizer.token_to_id("<" + lng + ">"))
            else:
                raise ValueError(
                    "Expect either cfg.src_language or cfg.tgt_language to be a list when multilingual=True."
                )

            if isinstance(self.src_language, ListConfig):
                self.tgt_language = [self.tgt_language] * len(self.src_language)
            else:
                self.src_language = [self.src_language] * len(self.tgt_language)

            self.source_processor_list = []
            self.target_processor_list = []
            for src_lng, tgt_lng in zip(self.src_language, self.tgt_language):
                src_prcsr, tgt_prscr = self.setup_pre_and_post_processing_utils(src_lng, tgt_lng)
                self.source_processor_list.append(src_prcsr)
                self.target_processor_list.append(tgt_prscr)

        else:
            # After this call, the model will have  self.source_processor and self.target_processor objects
            self.setup_pre_and_post_processing_utils(self.src_language, self.tgt_language)
            self.multilingual_ids = [None]

        # TODO: Why is this base constructor call so late in the game?
        super().__init__(cfg=cfg, trainer=trainer)

        # encoder from NeMo, Megatron-LM, or HuggingFace
        encoder_cfg_dict = OmegaConf.to_container(cfg.get('encoder'))
        encoder_cfg_dict['vocab_size'] = self.encoder_vocab_size
        library = encoder_cfg_dict.pop('library', 'nemo')
        model_name = encoder_cfg_dict.pop('model_name', None)
        pretrained = encoder_cfg_dict.pop('pretrained', False)
        checkpoint_file = encoder_cfg_dict.pop('checkpoint_file', None)
        self.encoder = get_transformer(
            library=library,
            model_name=model_name,
            pretrained=pretrained,
            config_dict=encoder_cfg_dict,
            encoder=True,
            pre_ln_final_layer_norm=encoder_cfg_dict.get('pre_ln_final_layer_norm', False),
            checkpoint_file=checkpoint_file,
        )

        # decoder from NeMo, Megatron-LM, or HuggingFace
        decoder_cfg_dict = OmegaConf.to_container(cfg.get('decoder'))
        decoder_cfg_dict['vocab_size'] = self.decoder_vocab_size
        library = decoder_cfg_dict.pop('library', 'nemo')
        model_name = decoder_cfg_dict.pop('model_name', None)
        pretrained = decoder_cfg_dict.pop('pretrained', False)
        decoder_cfg_dict['hidden_size'] = self.encoder.hidden_size
        self.decoder = get_transformer(
            library=library,
            model_name=model_name,
            pretrained=pretrained,
            config_dict=decoder_cfg_dict,
            encoder=False,
            pre_ln_final_layer_norm=decoder_cfg_dict.get('pre_ln_final_layer_norm', False),
        )

        self.log_softmax = TokenClassifier(
            hidden_size=self.decoder.hidden_size,
            num_classes=self.decoder_vocab_size,
            activation=cfg.head.activation,
            log_softmax=cfg.head.log_softmax,
            dropout=cfg.head.dropout,
            use_transformer_init=cfg.head.use_transformer_init,
        )

        self.beam_search = BeamSearchSequenceGenerator(
            embedding=self.decoder.embedding,
            decoder=self.decoder.decoder,
            log_softmax=self.log_softmax,
            max_sequence_length=self.decoder.max_sequence_length,
            beam_size=cfg.beam_size,
            bos=self.decoder_tokenizer.bos_id,
            pad=self.decoder_tokenizer.pad_id,
            eos=self.decoder_tokenizer.eos_id,
            len_pen=cfg.len_pen,
            max_delta_length=cfg.max_generation_delta,
        )

        # tie weights of embedding and softmax matrices
        self.log_softmax.mlp.layer0.weight = self.decoder.embedding.token_embedding.weight

        # TODO: encoder and decoder with different hidden size?
        std_init_range = 1 / self.encoder.hidden_size ** 0.5

        # initialize weights if not using pretrained encoder/decoder
        if not self._cfg.encoder.get('pretrained', False):
            self.encoder.apply(lambda module: transformer_weights_init(module, std_init_range))

        if not self._cfg.decoder.get('pretrained', False):
            self.decoder.apply(lambda module: transformer_weights_init(module, std_init_range))

        self.log_softmax.apply(lambda module: transformer_weights_init(module, std_init_range))

        self.loss_fn = SmoothedCrossEntropyLoss(
            pad_id=self.decoder_tokenizer.pad_id, label_smoothing=cfg.label_smoothing
        )
        self.eval_loss_fn = NLLLoss(ignore_index=self.decoder_tokenizer.pad_id)

    def filter_predicted_ids(self, ids):
        ids[ids >= self.decoder_tokenizer.vocab_size] = self.decoder_tokenizer.unk_id
        return ids

    def test_encoder_ids(self, ids, raise_error=False):
        invalid_ids = (ids >= self.encoder_tokenizer.vocab_size).any()

        if raise_error and invalid_ids:
            raise ValueError("Encoder ids are out of range (tip: check encoder tokenizer)")

        return not invalid_ids

    def test_decoder_ids(self, ids, raise_error=False):
        invalid_ids = (ids >= self.decoder_tokenizer.vocab_size).any()

        if raise_error and invalid_ids:
            raise ValueError("Decoder ids are out of range (tip: check decoder tokenizer)")

        return not invalid_ids

    @typecheck()
    def forward(self, src, src_mask, tgt, tgt_mask):
        # test src/tgt for id range (i.e., hellp in catching wrong tokenizer)
        self.test_encoder_ids(src, raise_error=True)
        self.test_decoder_ids(tgt, raise_error=True)

        src_hiddens = self.encoder(input_ids=src, encoder_mask=src_mask)
        tgt_hiddens = self.decoder(
            input_ids=tgt, decoder_mask=tgt_mask, encoder_embeddings=src_hiddens, encoder_mask=src_mask
        )
        log_probs = self.log_softmax(hidden_states=tgt_hiddens)
        return log_probs

    def training_step(self, batch, batch_idx):
        """
        Lightning calls this inside the training loop with the data from the training dataloader
        passed in as `batch`.
        """
        # forward pass
        for i in range(len(batch)):
            if batch[i].ndim == 3:
                # Dataset returns already batched data and the first dimension of size 1 added by DataLoader
                # is excess.
                batch[i] = batch[i].squeeze(dim=0)
        src_ids, src_mask, tgt_ids, tgt_mask, labels = batch
        log_probs = self(src_ids, src_mask, tgt_ids, tgt_mask)
        train_loss = self.loss_fn(log_probs=log_probs, labels=labels)
        tensorboard_logs = {
            'train_loss': train_loss,
            'lr': self._optimizer.param_groups[0]['lr'],
        }
        return {'loss': train_loss, 'log': tensorboard_logs}

    def eval_step(self, batch, batch_idx, mode, dataloader_idx=0):
        for i in range(len(batch)):
            if batch[i].ndim == 3:
                # Dataset returns already batched data and the first dimension of size 1 added by DataLoader
                # is excess.
                batch[i] = batch[i].squeeze(dim=0)

        if self.multilingual:
            self.source_processor = self.source_processor_list[dataloader_idx]
            self.target_processor = self.target_processor_list[dataloader_idx]

        src_ids, src_mask, tgt_ids, tgt_mask, labels = batch
        log_probs = self(src_ids, src_mask, tgt_ids, tgt_mask)
        eval_loss = self.eval_loss_fn(log_probs=log_probs, labels=labels)
        # this will run encoder twice -- TODO: potentially fix
        _, translations = self.batch_translate(src=src_ids, src_mask=src_mask)
        if dataloader_idx == 0:
            getattr(self, f'{mode}_loss')(loss=eval_loss, num_measurements=log_probs.shape[0] * log_probs.shape[1])
        else:
            getattr(self, f'{mode}_loss_{dataloader_idx}')(
                loss=eval_loss, num_measurements=log_probs.shape[0] * log_probs.shape[1]
            )
        np_tgt = tgt_ids.detach().cpu().numpy()
        ground_truths = [self.decoder_tokenizer.ids_to_text(tgt) for tgt in np_tgt]
        ground_truths = [self.target_processor.detokenize(tgt.split(' ')) for tgt in ground_truths]
        num_non_pad_tokens = np.not_equal(np_tgt, self.decoder_tokenizer.pad_id).sum().item()
        return {
            'translations': translations,
            'ground_truths': ground_truths,
            'num_non_pad_tokens': num_non_pad_tokens,
        }

    def test_step(self, batch, batch_idx, dataloader_idx=0):
        return self.eval_step(batch, batch_idx, 'test', dataloader_idx)

    @rank_zero_only
    def log_param_stats(self):
        for name, p in self.named_parameters():
            if p.requires_grad:
                self.trainer.logger.experiment.add_histogram(name + '_hist', p, global_step=self.global_step)
                self.trainer.logger.experiment.add_scalars(
                    name,
                    {'mean': p.mean(), 'stddev': p.std(), 'max': p.max(), 'min': p.min()},
                    global_step=self.global_step,
                )

    def validation_step(self, batch, batch_idx, dataloader_idx=0):
        """
        Lightning calls this inside the validation loop with the data from the validation dataloader
        passed in as `batch`.
        """
        return self.eval_step(batch, batch_idx, 'val', dataloader_idx)

    def eval_epoch_end(self, outputs, mode):
        # if user specifies one validation dataloader, then PTL reverts to giving a list of dictionary instead of a list of list of dictionary
        if isinstance(outputs[0], dict):
            outputs = [outputs]

        loss_list = []
        sb_score_list = []
        for dataloader_idx, output in enumerate(outputs):
            if dataloader_idx == 0:
                eval_loss = getattr(self, f'{mode}_loss').compute()
            else:
                eval_loss = getattr(self, f'{mode}_loss_{dataloader_idx}').compute()

            translations = list(itertools.chain(*[x['translations'] for x in output]))
            ground_truths = list(itertools.chain(*[x['ground_truths'] for x in output]))
            assert len(translations) == len(ground_truths)

            # Gather translations and ground truths from all workers
            tr_and_gt = [None for _ in range(self.world_size)]
            # we also need to drop pairs where ground truth is an empty string
            dist.all_gather_object(
                tr_and_gt, [(t, g) for (t, g) in zip(translations, ground_truths) if g.strip() != '']
            )
            if self.global_rank == 0:
                _translations = []
                _ground_truths = []
                for rank in range(0, self.world_size):
                    _translations += [t for (t, g) in tr_and_gt[rank]]
                    _ground_truths += [g for (t, g) in tr_and_gt[rank]]

                if self.tgt_language in ['ja']:
                    sacre_bleu = corpus_bleu(_translations, [_ground_truths], tokenize="ja-mecab")
                elif self.tgt_language in ['zh']:
                    sacre_bleu = corpus_bleu(_translations, [_ground_truths], tokenize="zh")
                else:
                    sacre_bleu = corpus_bleu(_translations, [_ground_truths], tokenize="13a")

                # because the reduction op later is average (over word_size)
                sb_score = sacre_bleu.score * self.world_size

                dataset_name = "Validation" if mode == 'val' else "Test"
                logging.info(
                    f"Dataset name: {dataset_name}, Dataloader index: {dataloader_idx}, Set size: {len(translations)}"
                )
                logging.info(
                    f"Dataset name: {dataset_name}, Dataloader index: {dataloader_idx}, Val Loss = {eval_loss}"
                )
                logging.info(
                    f"Dataset name: {dataset_name}, Dataloader index: {dataloader_idx}, Sacre BLEU = {sb_score / self.world_size}"
                )
                logging.info(
                    f"Dataset name: {dataset_name}, Dataloader index: {dataloader_idx}, Translation Examples:"
                )
                for i in range(0, 3):
                    ind = random.randint(0, len(translations) - 1)
                    logging.info("    " + '\u0332'.join(f"Example {i}:"))
                    logging.info(f"    Prediction:   {translations[ind]}")
                    logging.info(f"    Ground Truth: {ground_truths[ind]}")
            else:
                sb_score = 0.0

            loss_list.append(eval_loss.cpu().numpy())
            sb_score_list.append(sb_score)
            if dataloader_idx == 0:
                self.log(f"{mode}_loss", eval_loss, sync_dist=True)
                self.log(f"{mode}_sacreBLEU", sb_score, sync_dist=True)
                getattr(self, f'{mode}_loss').reset()
            else:
                self.log(f"{mode}_loss_dl_index_{dataloader_idx}", eval_loss, sync_dist=True)
                self.log(f"{mode}_sacreBLEU_dl_index_{dataloader_idx}", sb_score, sync_dist=True)
                getattr(self, f'{mode}_loss_{dataloader_idx}').reset()

        if len(loss_list) > 1:
            self.log(f"{mode}_loss_avg", np.mean(loss_list), sync_dist=True)
            self.log(f"{mode}_sacreBLEU_avg", np.mean(sb_score_list), sync_dist=True)

    def validation_epoch_end(self, outputs):
        """
        Called at the end of validation to aggregate outputs.
        :param outputs: list of individual outputs of each validation step.
        """
        self.eval_epoch_end(outputs, 'val')

    def test_epoch_end(self, outputs):
        self.eval_epoch_end(outputs, 'test')

    def setup_enc_dec_tokenizers(
        self,
        encoder_tokenizer_library=None,
        encoder_tokenizer_model=None,
        encoder_bpe_dropout=0.0,
        encoder_model_name=None,
        encoder_r2l=False,
        encoder_tokenizer_vocab_file=None,
        decoder_tokenizer_library=None,
        decoder_tokenizer_model=None,
        decoder_bpe_dropout=0.0,
        decoder_model_name=None,
        decoder_r2l=False,
    ):

        supported_tokenizers = ['yttm', 'huggingface', 'sentencepiece', 'megatron', 'byte-level']
        if (
            encoder_tokenizer_library not in supported_tokenizers
            or decoder_tokenizer_library not in supported_tokenizers
        ):
            raise NotImplementedError(f"Currently we only support tokenizers in {supported_tokenizers}.")

        self.encoder_tokenizer = get_nmt_tokenizer(
            library=encoder_tokenizer_library,
            tokenizer_model=self.register_artifact("encoder_tokenizer.tokenizer_model", encoder_tokenizer_model),
            bpe_dropout=encoder_bpe_dropout,
            model_name=encoder_model_name,
            vocab_file=self.register_artifact("encoder_tokenizer.vocab_file", encoder_tokenizer_vocab_file),
            special_tokens=None,
            use_fast=False,
            r2l=encoder_r2l,
        )
        self.decoder_tokenizer = get_nmt_tokenizer(
            library=decoder_tokenizer_library,
            tokenizer_model=self.register_artifact("decoder_tokenizer.tokenizer_model", decoder_tokenizer_model),
            bpe_dropout=decoder_bpe_dropout,
            model_name=decoder_model_name,
            vocab_file=None,
            special_tokens=None,
            use_fast=False,
            r2l=decoder_r2l,
        )

    def setup_training_data(self, train_data_config: Optional[DictConfig]):
        self._train_dl = self._setup_dataloader_from_config(cfg=train_data_config)

    def setup_multiple_validation_data(self, val_data_config: Union[DictConfig, Dict]):
        self.setup_validation_data(self._cfg.get('validation_ds'))

    def setup_multiple_test_data(self, test_data_config: Union[DictConfig, Dict]):
        self.setup_test_data(self._cfg.get('test_ds'))

    def setup_validation_data(self, val_data_config: Optional[DictConfig]):
        self._validation_dl = self._setup_eval_dataloader_from_config(cfg=val_data_config)
        # instantiate Torchmetric for each val dataloader
        if self._validation_dl is not None:
            for dataloader_idx in range(len(self._validation_dl)):
                if dataloader_idx == 0:
                    setattr(
                        self, f'val_loss', GlobalAverageLossMetric(dist_sync_on_step=False, take_avg_loss=True),
                    )
                else:
                    setattr(
                        self,
                        f'val_loss_{dataloader_idx}',
                        GlobalAverageLossMetric(dist_sync_on_step=False, take_avg_loss=True),
                    )

    def setup_test_data(self, test_data_config: Optional[DictConfig]):
        self._test_dl = self._setup_eval_dataloader_from_config(cfg=test_data_config)
        # instantiate Torchmetric for each test dataloader
        if self._test_dl is not None:
            for dataloader_idx in range(len(self._test_dl)):
                if dataloader_idx == 0:
                    setattr(
                        self, f'test_loss', GlobalAverageLossMetric(dist_sync_on_step=False, take_avg_loss=True),
                    )
                else:
                    setattr(
                        self,
                        f'test_loss_{dataloader_idx}',
                        GlobalAverageLossMetric(dist_sync_on_step=False, take_avg_loss=True),
                    )

    def _setup_dataloader_from_config(self, cfg: DictConfig):
        if cfg.get("use_tarred_dataset", False):
            if cfg.get("metadata_file") is None:
                raise FileNotFoundError("Trying to use tarred data set but could not find metadata path in config.")
            metadata_file_list = cfg.get('metadata_file')
            tar_files_list = cfg.get('tar_files', None)
            if isinstance(metadata_file_list, str):
                metadata_file_list = [metadata_file_list]
            if tar_files_list is not None and isinstance(tar_files_list, str):
                tar_files_list = [tar_files_list]
            if tar_files_list is not None and len(tar_files_list) != len(metadata_file_list):
                raise ValueError('The config must have the same number of tarfile paths and metadata file paths.')

            datasets = []
            for idx, metadata_file in enumerate(metadata_file_list):
                with open(metadata_file) as metadata_reader:
                    metadata = json.load(metadata_reader)
                if tar_files_list is None:
                    tar_files = metadata.get('tar_files')
                    if tar_files is not None:
                        logging.info(f'Loading from tarred dataset {tar_files}')
                else:
                    tar_files = tar_files_list[idx]
                    if metadata.get('tar_files') is not None:
                        logging.info(
                            f'Tar file paths found in both cfg and metadata using one in cfg by default - {tar_files}'
                        )

                dataset = TarredTranslationDataset(
                    text_tar_filepaths=tar_files,
                    metadata_path=metadata_file,
                    encoder_tokenizer=self.encoder_tokenizer,
                    decoder_tokenizer=self.decoder_tokenizer,
                    shuffle_n=cfg.get("tar_shuffle_n", 100),
                    shard_strategy=cfg.get("shard_strategy", "scatter"),
                    global_rank=self.global_rank,
                    world_size=self.world_size,
                    reverse_lang_direction=cfg.get("reverse_lang_direction", False),
                    prepend_id=self.multilingual_ids[idx] if self.multilingual else None,
                )
                datasets.append(dataset)

<<<<<<< HEAD
            return torch.utils.data.DataLoader(
                dataset=dataset,
                batch_size=1,
                num_workers=cfg.get("num_workers", 2),
                pin_memory=cfg.get("pin_memory", False),
                drop_last=cfg.get("drop_last", False),
            )
        else:
            if not self.multilingual:
                src_file_list = [cfg.src_file_name]
                tgt_file_list = [cfg.tgt_file_name]
                if self.retrieval:
                    retrieval_file_list = [cfg.retrieval_file_name]
=======
            if len(datasets) > 1:
                dataset = ConcatDataset(
                    datasets=datasets,
                    sampling_technique=cfg.get('concat_sampling_technique'),
                    sampling_temperature=cfg.get('concat_sampling_temperature'),
                    sampling_probabilities=cfg.get('concat_sampling_probabilities'),
                    global_rank=self.global_rank,
                    world_size=self.world_size,
                )
>>>>>>> 0d7de7ca
            else:
                dataset = datasets[0]
        else:
            src_file_list = cfg.src_file_name
            tgt_file_list = cfg.tgt_file_name
            if isinstance(src_file_list, str):
                src_file_list = [src_file_list]
            if isinstance(tgt_file_list, str):
                tgt_file_list = [tgt_file_list]

            if len(src_file_list) != len(tgt_file_list):
                raise ValueError('The same number of filepaths must be passed in for source and target.')

            datasets = []
            for idx, src_file in enumerate(src_file_list):
<<<<<<< HEAD
                if not self.retrieval:
                    dataset = TranslationDataset(
                        dataset_src=str(Path(src_file).expanduser()),
                        dataset_tgt=str(Path(tgt_file_list[idx]).expanduser()),
                        tokens_in_batch=cfg.tokens_in_batch,
                        clean=cfg.get("clean", False),
                        max_seq_length=cfg.get("max_seq_length", 512),
                        min_seq_length=cfg.get("min_seq_length", 1),
                        max_seq_length_diff=cfg.get("max_seq_length_diff", 512),
                        max_seq_length_ratio=cfg.get("max_seq_length_ratio", 512),
                        cache_ids=cfg.get("cache_ids", False),
                        cache_data_per_node=cfg.get("cache_data_per_node", False),
                        use_cache=cfg.get("use_cache", False),
                        reverse_lang_direction=cfg.get("reverse_lang_direction", False),
                        prepend_id=self.multilingual_ids[idx],
                    )
                else:
                    dataset = RetrievalTranslationDataset(
                        dataset_src=str(Path(src_file).expanduser()),
                        dataset_tgt=str(Path(tgt_file_list[idx]).expanduser()),
                        dataset_retrieval=str(Path(retrieval_file_list[idx]).expanduser()),
                        tokens_in_batch=cfg.tokens_in_batch,
                        clean=cfg.get("clean", False),
                        max_seq_length=cfg.get("max_seq_length", 512),
                        min_seq_length=cfg.get("min_seq_length", 1),
                        max_seq_length_diff=cfg.get("max_seq_length_diff", 512),
                        max_seq_length_ratio=cfg.get("max_seq_length_ratio", 512),
                        cache_ids=cfg.get("cache_ids", False),
                        cache_data_per_node=cfg.get("cache_data_per_node", False),
                        use_cache=cfg.get("use_cache", False),
                        reverse_lang_direction=cfg.get("reverse_lang_direction", False),
                        prepend_id=self.multilingual_ids[idx],
                        number_nearest_neighbors=cfg.get("number_nearest_neighbors", 3)
                    )
=======
                dataset = TranslationDataset(
                    dataset_src=str(Path(src_file).expanduser()),
                    dataset_tgt=str(Path(tgt_file_list[idx]).expanduser()),
                    tokens_in_batch=cfg.tokens_in_batch,
                    clean=cfg.get("clean", False),
                    max_seq_length=cfg.get("max_seq_length", 512),
                    min_seq_length=cfg.get("min_seq_length", 1),
                    max_seq_length_diff=cfg.get("max_seq_length_diff", 512),
                    max_seq_length_ratio=cfg.get("max_seq_length_ratio", 512),
                    cache_ids=cfg.get("cache_ids", False),
                    cache_data_per_node=cfg.get("cache_data_per_node", False),
                    use_cache=cfg.get("use_cache", False),
                    reverse_lang_direction=cfg.get("reverse_lang_direction", False),
                    prepend_id=self.multilingual_ids[idx] if self.multilingual else None,
                )
>>>>>>> 0d7de7ca
                dataset.batchify(self.encoder_tokenizer, self.decoder_tokenizer)
                datasets.append(dataset)

            if len(datasets) > 1:
                dataset = ConcatDataset(
                    datasets=datasets,
                    shuffle=cfg.get('shuffle'),
                    sampling_technique=cfg.get('concat_sampling_technique'),
                    sampling_temperature=cfg.get('concat_sampling_temperature'),
                    sampling_probabilities=cfg.get('concat_sampling_probabilities'),
                    global_rank=self.global_rank,
                    world_size=self.world_size,
                )
            else:
                dataset = datasets[0]

        if cfg.shuffle:
            sampler = pt_data.RandomSampler(dataset)
        else:
            sampler = pt_data.SequentialSampler(dataset)

        return torch.utils.data.DataLoader(
            dataset=dataset,
            batch_size=1,
            sampler=None if (cfg.get("use_tarred_dataset", False) or isinstance(dataset, ConcatDataset)) else sampler,
            num_workers=cfg.get("num_workers", 2),
            pin_memory=cfg.get("pin_memory", False),
            drop_last=cfg.get("drop_last", False),
        )

    def replace_beam_with_sampling(self, topk=500):
        self.beam_search = TopKSequenceGenerator(
            embedding=self.decoder.embedding,
            decoder=self.decoder.decoder,
            log_softmax=self.log_softmax,
            max_sequence_length=self.beam_search.max_seq_length,
            beam_size=topk,
            bos=self.decoder_tokenizer.bos_id,
            pad=self.decoder_tokenizer.pad_id,
            eos=self.decoder_tokenizer.eos_id,
        )

    def _setup_eval_dataloader_from_config(self, cfg: DictConfig):
        src_file_name = cfg.get('src_file_name')
        tgt_file_name = cfg.get('tgt_file_name')

        if src_file_name is None or tgt_file_name is None:
            raise ValueError(
                'Validation dataloader needs both cfg.src_file_name and cfg.tgt_file_name to not be None.'
            )
        else:
            # convert src_file_name and tgt_file_name to list of strings
            if isinstance(src_file_name, str):
                src_file_list = [src_file_name]
            elif isinstance(src_file_name, ListConfig):
                src_file_list = src_file_name
            else:
                raise ValueError("cfg.src_file_name must be string or list of strings")
            if isinstance(tgt_file_name, str):
                tgt_file_list = [tgt_file_name]
            elif isinstance(tgt_file_name, ListConfig):
                tgt_file_list = tgt_file_name
            else:
                raise ValueError("cfg.tgt_file_name must be string or list of strings")
        if len(src_file_list) != len(tgt_file_list):
            raise ValueError('The same number of filepaths must be passed in for source and target validation.')

        if self.retrieval:
            retrieval_file_name = cfg.get('retrieval_file_name')
            retrieval_src_file_name = cfg.get('retrieval_src_file_name')
            retrieval_tgt_file_name = cfg.get('retrieval_tgt_file_name')
            if retrieval_file_name is None or retrieval_src_file_name is None or retrieval_tgt_file_name is None:
                raise ValueError(
                    'Validation dataloader needs cfg.retrieval_file_name, cfg.retrieval_src_file_name, cfg.retrieval_tgt_file_name \
                    to not be None for retrieval mode.'
                )
            else:
                if isinstance(retrieval_file_name, str):
                    retrieval_file_list = [retrieval_file_name]
                elif isinstance(retrieval_file_name, ListConfig):
                    retrieval_file_list = retrieval_file_name
                else:
                    raise ValueError("cfg.retrieval_file_name must be string or list of strings")
                if isinstance(retrieval_src_file_name, str):
                    retrieval_src_file_list = [retrieval_src_file_name]
                elif isinstance(retrieval_src_file_name, ListConfig):
                    retrieval_src_file_list = retrieval_src_file_name
                else:
                    raise ValueError("cfg.retrieval_src_file_name must be string or list of strings")
                if isinstance(retrieval_tgt_file_name, str):
                    retrieval_tgt_file_list = [retrieval_tgt_file_name]
                elif isinstance(retrieval_tgt_file_name, ListConfig):
                    retrieval_tgt_file_list = retrieval_tgt_file_name
                else:
                    raise ValueError("cfg.retrieval_tgt_file_name must be string or list of strings")
            if len(src_file_list) != len(retrieval_file_list):
                raise ValueError('The same number of filepaths must be passed in for source and retrieval validation.')

        dataloaders = []
        prepend_idx = 0
        for idx, src_file in enumerate(src_file_list):
            if self.multilingual:
                prepend_idx = idx
<<<<<<< HEAD
            if not self.retrieval:
                dataset = TranslationDataset(
                    dataset_src=str(Path(src_file).expanduser()),
                    dataset_tgt=str(Path(tgt_file_list[idx]).expanduser()),
                    tokens_in_batch=cfg.tokens_in_batch,
                    clean=cfg.get("clean", False),
                    max_seq_length=cfg.get("max_seq_length", 512),
                    min_seq_length=cfg.get("min_seq_length", 1),
                    max_seq_length_diff=cfg.get("max_seq_length_diff", 512),
                    max_seq_length_ratio=cfg.get("max_seq_length_ratio", 512),
                    cache_ids=cfg.get("cache_ids", False),
                    cache_data_per_node=cfg.get("cache_data_per_node", False),
                    use_cache=cfg.get("use_cache", False),
                    reverse_lang_direction=cfg.get("reverse_lang_direction", False),
                    prepend_id=self.multilingual_ids[prepend_idx],
                )
                dataset.batchify(self.encoder_tokenizer, self.decoder_tokenizer)
            else:
                print('yolo')
                dataset = RetrievalTranslationDataset(
                    dataset_src=str(Path(src_file).expanduser()),
                    dataset_tgt=str(Path(tgt_file_list[idx]).expanduser()),
                    dataset_retrieval=str(Path(retrieval_file_list[idx]).expanduser()),
                    dataset_retrieval_src=str(Path(retrieval_src_file_list[idx]).expanduser()),
                    dataset_retrieval_tgt=str(Path(retrieval_tgt_file_list[idx]).expanduser()),
                    tokens_in_batch=cfg.tokens_in_batch,
                    clean=cfg.get("clean", False),
                    max_seq_length=cfg.get("max_seq_length", 512),
                    min_seq_length=cfg.get("min_seq_length", 1),
                    max_seq_length_diff=cfg.get("max_seq_length_diff", 512),
                    max_seq_length_ratio=cfg.get("max_seq_length_ratio", 512),
                    cache_ids=cfg.get("cache_ids", False),
                    cache_data_per_node=cfg.get("cache_data_per_node", False),
                    use_cache=cfg.get("use_cache", False),
                    reverse_lang_direction=cfg.get("reverse_lang_direction", False),
                    prepend_id=self.multilingual_ids[prepend_idx],
                    number_nearest_neighbors=cfg.get("number_nearest_neighbors", 3)
                )
                dataset.batchify(self.encoder_tokenizer, self.decoder_tokenizer, val=True)
=======
            dataset = TranslationDataset(
                dataset_src=str(Path(src_file).expanduser()),
                dataset_tgt=str(Path(tgt_file_list[idx]).expanduser()),
                tokens_in_batch=cfg.tokens_in_batch,
                clean=cfg.get("clean", False),
                max_seq_length=cfg.get("max_seq_length", 512),
                min_seq_length=cfg.get("min_seq_length", 1),
                max_seq_length_diff=cfg.get("max_seq_length_diff", 512),
                max_seq_length_ratio=cfg.get("max_seq_length_ratio", 512),
                cache_ids=cfg.get("cache_ids", False),
                cache_data_per_node=cfg.get("cache_data_per_node", False),
                use_cache=cfg.get("use_cache", False),
                reverse_lang_direction=cfg.get("reverse_lang_direction", False),
                prepend_id=self.multilingual_ids[prepend_idx] if self.multilingual else None,
            )
            dataset.batchify(self.encoder_tokenizer, self.decoder_tokenizer)
>>>>>>> 0d7de7ca

            if cfg.shuffle:
                sampler = pt_data.RandomSampler(dataset)
            else:
                sampler = pt_data.SequentialSampler(dataset)

            dataloader = torch.utils.data.DataLoader(
                dataset=dataset,
                batch_size=1,
                sampler=sampler,
                num_workers=cfg.get("num_workers", 2),
                pin_memory=cfg.get("pin_memory", False),
                drop_last=cfg.get("drop_last", False),
            )
            dataloaders.append(dataloader)

        return dataloaders

    def setup_pre_and_post_processing_utils(self, source_lang, target_lang):
        """
        Creates source and target processor objects for input and output pre/post-processing.
        """
        self.source_processor, self.target_processor = None, None

        if self.encoder_tokenizer_library == 'byte-level':
            self.source_processor = ByteLevelProcessor()
        elif (source_lang == 'en' and target_lang == 'ja') or (source_lang == 'ja' and target_lang == 'en'):
            self.source_processor = EnJaProcessor(source_lang)
        elif source_lang == 'zh':
            self.source_processor = ChineseProcessor()
        elif source_lang == 'hi':
            self.source_processor = IndicProcessor(source_lang)
        elif source_lang is not None and source_lang not in ['ja', 'zh', 'hi']:
            self.source_processor = MosesProcessor(source_lang)

        if self.decoder_tokenizer_library == 'byte-level':
            self.target_processor = ByteLevelProcessor()
        elif (source_lang == 'en' and target_lang == 'ja') or (source_lang == 'ja' and target_lang == 'en'):
            self.target_processor = EnJaProcessor(target_lang)
        elif target_lang == 'zh':
            self.target_processor = ChineseProcessor()
        elif target_lang == 'hi':
            self.target_processor = IndicProcessor(target_lang)
        elif target_lang is not None and target_lang not in ['ja', 'zh', 'hi']:
            self.target_processor = MosesProcessor(target_lang)

        return self.source_processor, self.target_processor

    def ids_to_postprocessed_text(self, beam_ids, tokenizer, processor, filter_beam_ids=True):
        if filter_beam_ids:
            beam_ids = self.filter_predicted_ids(beam_ids)
        translations = [tokenizer.ids_to_text(tr) for tr in beam_ids.cpu().numpy()]
        if processor is not None:
            translations = [processor.detokenize(translation.split(' ')) for translation in translations]
        return translations

    @torch.no_grad()
    def batch_translate(self, src: torch.LongTensor, src_mask: torch.LongTensor, return_beam_scores: bool = False):
        """	
        Translates a minibatch of inputs from source language to target language.	
        Args:	
            src: minibatch of inputs in the src language (batch x seq_len)	
            src_mask: mask tensor indicating elements to be ignored (batch x seq_len)	
        Returns:	
            translations: a list strings containing detokenized translations	
            inputs: a list of string containing detokenized inputs	
        """
        mode = self.training
        try:
            self.eval()
            src_hiddens = self.encoder(input_ids=src, encoder_mask=src_mask)
            best_translations = self.beam_search(
                encoder_hidden_states=src_hiddens, encoder_input_mask=src_mask, return_beam_scores=return_beam_scores
            )
            if return_beam_scores:
                all_translations, scores, best_translations = best_translations
                scores = scores.view(-1)
                all_translations = self.ids_to_postprocessed_text(
                    all_translations, self.decoder_tokenizer, self.target_processor, filter_beam_ids=True
                )

            best_translations = self.ids_to_postprocessed_text(
                best_translations, self.decoder_tokenizer, self.target_processor, filter_beam_ids=True
            )
            inputs = self.ids_to_postprocessed_text(
                src, self.encoder_tokenizer, self.source_processor, filter_beam_ids=False
            )

        finally:
            self.train(mode=mode)
        if return_beam_scores:
            return inputs, all_translations, scores.data.cpu().numpy().tolist(), best_translations

        return inputs, best_translations

    def prepare_inference_batch(self, text, prepend_ids=[], target=False):
        inputs = []
        processor = self.source_processor if not target else self.target_processor
        tokenizer = self.encoder_tokenizer if not target else self.decoder_tokenizer
        for txt in text:
            if processor is not None:
                txt = processor.normalize(txt)
                txt = processor.tokenize(txt)
            ids = tokenizer.text_to_ids(txt)
            ids = prepend_ids + [tokenizer.bos_id] + ids + [tokenizer.eos_id]
            inputs.append(ids)
        max_len = max(len(txt) for txt in inputs)
        src_ids_ = np.ones((len(inputs), max_len)) * tokenizer.pad_id
        for i, txt in enumerate(inputs):
            src_ids_[i][: len(txt)] = txt

        src_mask = torch.FloatTensor((src_ids_ != tokenizer.pad_id)).to(self.device)
        src = torch.LongTensor(src_ids_).to(self.device)

        return src, src_mask

    # TODO: We should drop source/target_lang arguments in favor of using self.src/tgt_language
    @torch.no_grad()
    def translate(
        self, text: List[str], source_lang: str = None, target_lang: str = None, return_beam_scores: bool = False
    ) -> List[str]:
        """
        Translates list of sentences from source language to target language.
        Should be regular text, this method performs its own tokenization/de-tokenization
        Args:
            text: list of strings to translate
            source_lang: if not None, corresponding MosesTokenizer and MosesPunctNormalizer will be run
            target_lang: if not None, corresponding MosesDecokenizer will be run
        Returns:
            list of translated strings
        """
        # __TODO__: This will reset both source and target processors even if you want to reset just one.
        if source_lang is not None or target_lang is not None:
            self.setup_pre_and_post_processing_utils(source_lang, target_lang)

        mode = self.training
        prepend_ids = []
        if self.multilingual:
            if source_lang is None or target_lang is None:
                raise ValueError("Expect source_lang and target_lang to infer for multilingual model.")
            src_symbol = self.encoder_tokenizer.token_to_id('<' + source_lang + '>')
            tgt_symbol = self.encoder_tokenizer.token_to_id('<' + target_lang + '>')
            if src_symbol in self.multilingual_ids:
                prepend_ids = [src_symbol]
            elif tgt_symbol in self.multilingual_ids:
                prepend_ids = [tgt_symbol]

        try:
            self.eval()
            src, src_mask = self.prepare_inference_batch(text, prepend_ids)
            if return_beam_scores:
                _, all_translations, scores, best_translations = self.batch_translate(
                    src, src_mask, return_beam_scores=True
                )
                return all_translations, scores, best_translations
            else:
                _, translations = self.batch_translate(src, src_mask, return_beam_scores=False)
        finally:
            self.train(mode=mode)
        return translations

    # TODO: We should drop source/target_lang arguments in favor of using self.src/tgt_language
    @torch.no_grad()
    def translate_retrieval(self, ret_src, ret_tgt, text: List[str], source_lang: str = None, target_lang: str = None, nn_list=None) -> List[str]:
        """
        Translates list of sentences from source language to target language.
        Should be regular text, this method performs its own tokenization/de-tokenization
        Args:
            text: list of strings to translate
            source_lang: if not None, corresponding MosesTokenizer and MosesPunctNormalizer will be run
            target_lang: if not None, corresponding MosesDecokenizer will be run
        Returns:
            list of translated strings
        """
        # __TODO__: This will reset both source and target processors even if you want to reset just one.
        if source_lang is not None or target_lang is not None:
            self.setup_pre_and_post_processing_utils(source_lang, target_lang)

        mode = self.training
        prepend_ids = []
        if self.multilingual:
            if source_lang is None or target_lang is None:
                raise ValueError("Expect source_lang and target_lang to infer for multilingual model.")
            src_symbol = self.encoder_tokenizer.token_to_id('<' + source_lang + '>')
            tgt_symbol = self.encoder_tokenizer.token_to_id('<' + target_lang + '>')
            prepend_ids = [src_symbol if src_symbol in self.multilingual_ids else tgt_symbol]
        try:
            self.eval()
            inputs = []
            for i, txt in enumerate(text):
                if self.source_processor is not None:
                    txt = self.source_processor.normalize(txt)
                    txt = self.source_processor.tokenize(txt)
                ids = self.encoder_tokenizer.text_to_ids(txt)
                ids = prepend_ids + [self.encoder_tokenizer.bos_id] + ids + [self.encoder_tokenizer.eos_id]
                for nn in nn_list[i]:
                    if self.source_processor is not None:
                        txt_src = self.source_processor.normalize(ret_src[nn].strip())
                        txt_src = self.source_processor.tokenize(txt_src)
                        txt_tgt = self.source_processor.normalize(ret_tgt[nn].strip())
                        txt_tgt = self.source_processor.tokenize(txt_tgt)
                    src_ids = self.encoder_tokenizer.text_to_ids(txt_src)
                    tgt_ids = self.decoder_tokenizer.text_to_ids(txt_tgt)
                    ids += [self.encoder_tokenizer.bos_id] + src_ids + [self.encoder_tokenizer.eos_id]
                    ids += [self.encoder_tokenizer.bos_id] + tgt_ids + [self.encoder_tokenizer.eos_id]
                if len(ids) > 510:
                    print('length exceeded. truncating')
                    ids = ids[:510]
                inputs.append(ids)
            max_len = max(len(txt) for txt in inputs)
            src_ids_ = np.ones((len(inputs), max_len)) * self.encoder_tokenizer.pad_id
            for i, txt in enumerate(inputs):
                src_ids_[i][: len(txt)] = txt

            src_mask = torch.FloatTensor((src_ids_ != self.encoder_tokenizer.pad_id)).to(self.device)
            src = torch.LongTensor(src_ids_).to(self.device)
            _, translations = self.batch_translate(src, src_mask)
        finally:
            self.train(mode=mode)
        return translations

    @classmethod
    def list_available_models(cls) -> Optional[Dict[str, str]]:
        """
        This method returns a list of pre-trained model which can be instantiated directly from NVIDIA's NGC cloud.

        Returns:
            List of available pre-trained models.
        """
        result = []
        model = PretrainedModelInfo(
            pretrained_model_name="nmt_en_de_transformer12x2",
            location="https://api.ngc.nvidia.com/v2/models/nvidia/nemo/nmt_en_de_transformer12x2/versions/1.0.0rc1/files/nmt_en_de_transformer12x2.nemo",
            description="En->De translation model. See details here: https://ngc.nvidia.com/catalog/models/nvidia:nemo:nmt_en_de_transformer12x2",
        )
        result.append(model)

        model = PretrainedModelInfo(
            pretrained_model_name="nmt_de_en_transformer12x2",
            location="https://api.ngc.nvidia.com/v2/models/nvidia/nemo/nmt_de_en_transformer12x2/versions/1.0.0rc1/files/nmt_de_en_transformer12x2.nemo",
            description="De->En translation model. See details here: https://ngc.nvidia.com/catalog/models/nvidia:nemo:nmt_de_en_transformer12x2",
        )
        result.append(model)

        model = PretrainedModelInfo(
            pretrained_model_name="nmt_en_es_transformer12x2",
            location="https://api.ngc.nvidia.com/v2/models/nvidia/nemo/nmt_en_es_transformer12x2/versions/1.0.0rc1/files/nmt_en_es_transformer12x2.nemo",
            description="En->Es translation model. See details here: https://ngc.nvidia.com/catalog/models/nvidia:nemo:nmt_en_es_transformer12x2",
        )
        result.append(model)

        model = PretrainedModelInfo(
            pretrained_model_name="nmt_es_en_transformer12x2",
            location="https://api.ngc.nvidia.com/v2/models/nvidia/nemo/nmt_es_en_transformer12x2/versions/1.0.0rc1/files/nmt_es_en_transformer12x2.nemo",
            description="Es->En translation model. See details here: https://ngc.nvidia.com/catalog/models/nvidia:nemo:nmt_es_en_transformer12x2",
        )
        result.append(model)

        model = PretrainedModelInfo(
            pretrained_model_name="nmt_en_fr_transformer12x2",
            location="https://api.ngc.nvidia.com/v2/models/nvidia/nemo/nmt_en_fr_transformer12x2/versions/1.0.0rc1/files/nmt_en_fr_transformer12x2.nemo",
            description="En->Fr translation model. See details here: https://ngc.nvidia.com/catalog/models/nvidia:nemo:nmt_en_fr_transformer12x2",
        )
        result.append(model)

        model = PretrainedModelInfo(
            pretrained_model_name="nmt_fr_en_transformer12x2",
            location="https://api.ngc.nvidia.com/v2/models/nvidia/nemo/nmt_fr_en_transformer12x2/versions/1.0.0rc1/files/nmt_fr_en_transformer12x2.nemo",
            description="Fr->En translation model. See details here: https://ngc.nvidia.com/catalog/models/nvidia:nemo:nmt_fr_en_transformer12x2",
        )
        result.append(model)

        model = PretrainedModelInfo(
            pretrained_model_name="nmt_en_ru_transformer6x6",
            location="https://api.ngc.nvidia.com/v2/models/nvidia/nemo/nmt_en_ru_transformer6x6/versions/1.0.0rc1/files/nmt_en_ru_transformer6x6.nemo",
            description="En->Ru translation model. See details here: https://ngc.nvidia.com/catalog/models/nvidia:nemo:nmt_en_ru_transformer6x6",
        )
        result.append(model)

        model = PretrainedModelInfo(
            pretrained_model_name="nmt_ru_en_transformer6x6",
            location="https://api.ngc.nvidia.com/v2/models/nvidia/nemo/nmt_ru_en_transformer6x6/versions/1.0.0rc1/files/nmt_ru_en_transformer6x6.nemo",
            description="Ru->En translation model. See details here: https://ngc.nvidia.com/catalog/models/nvidia:nemo:nmt_ru_en_transformer6x6",
        )
        result.append(model)

        model = PretrainedModelInfo(
            pretrained_model_name="nmt_zh_en_transformer6x6",
            location="https://api.ngc.nvidia.com/v2/models/nvidia/nemo/nmt_zh_en_transformer6x6/versions/1.0.0rc1/files/nmt_zh_en_transformer6x6.nemo",
            description="Zh->En translation model. See details here: https://ngc.nvidia.com/catalog/models/nvidia:nemo:nmt_zh_en_transformer6x6",
        )
        result.append(model)

        model = PretrainedModelInfo(
            pretrained_model_name="nmt_en_zh_transformer6x6",
            location="https://api.ngc.nvidia.com/v2/models/nvidia/nemo/nmt_en_zh_transformer6x6/versions/1.0.0rc1/files/nmt_en_zh_transformer6x6.nemo",
            description="En->Zh translation model. See details here: https://ngc.nvidia.com/catalog/models/nvidia:nemo:nmt_en_zh_transformer6x6",
        )
        result.append(model)

        return result


class RetrievalMTEncDecModel(MTEncDecModel):
    """
    Retrieval augmented Encoder-decoder machine translation model. 
    """

    def __init__(self, cfg: MTEncDecModelConfig, trainer: Trainer = None):
        super().__init__(cfg, trainer=trainer)
<|MERGE_RESOLUTION|>--- conflicted
+++ resolved
@@ -47,7 +47,7 @@
 from nemo.core.classes.common import PretrainedModelInfo, typecheck
 from nemo.utils import logging, model_utils
 
-__all__ = ['MTEncDecModel', 'RetrievalMTEncDecModel']
+__all__ = ['MTEncDecModel']
 
 
 class MTEncDecModel(EncDecNLPModel):
@@ -526,21 +526,6 @@
                 )
                 datasets.append(dataset)
 
-<<<<<<< HEAD
-            return torch.utils.data.DataLoader(
-                dataset=dataset,
-                batch_size=1,
-                num_workers=cfg.get("num_workers", 2),
-                pin_memory=cfg.get("pin_memory", False),
-                drop_last=cfg.get("drop_last", False),
-            )
-        else:
-            if not self.multilingual:
-                src_file_list = [cfg.src_file_name]
-                tgt_file_list = [cfg.tgt_file_name]
-                if self.retrieval:
-                    retrieval_file_list = [cfg.retrieval_file_name]
-=======
             if len(datasets) > 1:
                 dataset = ConcatDataset(
                     datasets=datasets,
@@ -550,7 +535,6 @@
                     global_rank=self.global_rank,
                     world_size=self.world_size,
                 )
->>>>>>> 0d7de7ca
             else:
                 dataset = datasets[0]
         else:
@@ -560,13 +544,16 @@
                 src_file_list = [src_file_list]
             if isinstance(tgt_file_list, str):
                 tgt_file_list = [tgt_file_list]
+            if self.retrieval:
+                retrieval_file_list = cfg.retrieval_file_name
+                if isinstance(retrieval_file_list, str):
+                    retrieval_file_list = [retrieval_file_list]
 
             if len(src_file_list) != len(tgt_file_list):
                 raise ValueError('The same number of filepaths must be passed in for source and target.')
 
             datasets = []
             for idx, src_file in enumerate(src_file_list):
-<<<<<<< HEAD
                 if not self.retrieval:
                     dataset = TranslationDataset(
                         dataset_src=str(Path(src_file).expanduser()),
@@ -601,23 +588,6 @@
                         prepend_id=self.multilingual_ids[idx],
                         number_nearest_neighbors=cfg.get("number_nearest_neighbors", 3)
                     )
-=======
-                dataset = TranslationDataset(
-                    dataset_src=str(Path(src_file).expanduser()),
-                    dataset_tgt=str(Path(tgt_file_list[idx]).expanduser()),
-                    tokens_in_batch=cfg.tokens_in_batch,
-                    clean=cfg.get("clean", False),
-                    max_seq_length=cfg.get("max_seq_length", 512),
-                    min_seq_length=cfg.get("min_seq_length", 1),
-                    max_seq_length_diff=cfg.get("max_seq_length_diff", 512),
-                    max_seq_length_ratio=cfg.get("max_seq_length_ratio", 512),
-                    cache_ids=cfg.get("cache_ids", False),
-                    cache_data_per_node=cfg.get("cache_data_per_node", False),
-                    use_cache=cfg.get("use_cache", False),
-                    reverse_lang_direction=cfg.get("reverse_lang_direction", False),
-                    prepend_id=self.multilingual_ids[idx] if self.multilingual else None,
-                )
->>>>>>> 0d7de7ca
                 dataset.batchify(self.encoder_tokenizer, self.decoder_tokenizer)
                 datasets.append(dataset)
 
@@ -721,7 +691,6 @@
         for idx, src_file in enumerate(src_file_list):
             if self.multilingual:
                 prepend_idx = idx
-<<<<<<< HEAD
             if not self.retrieval:
                 dataset = TranslationDataset(
                     dataset_src=str(Path(src_file).expanduser()),
@@ -736,11 +705,10 @@
                     cache_data_per_node=cfg.get("cache_data_per_node", False),
                     use_cache=cfg.get("use_cache", False),
                     reverse_lang_direction=cfg.get("reverse_lang_direction", False),
-                    prepend_id=self.multilingual_ids[prepend_idx],
+                    prepend_id=self.multilingual_ids[prepend_idx] if self.multilingual else None,
                 )
                 dataset.batchify(self.encoder_tokenizer, self.decoder_tokenizer)
             else:
-                print('yolo')
                 dataset = RetrievalTranslationDataset(
                     dataset_src=str(Path(src_file).expanduser()),
                     dataset_tgt=str(Path(tgt_file_list[idx]).expanduser()),
@@ -757,28 +725,10 @@
                     cache_data_per_node=cfg.get("cache_data_per_node", False),
                     use_cache=cfg.get("use_cache", False),
                     reverse_lang_direction=cfg.get("reverse_lang_direction", False),
-                    prepend_id=self.multilingual_ids[prepend_idx],
+                    prepend_id=self.multilingual_ids[prepend_idx] if self.multilingual else None,
                     number_nearest_neighbors=cfg.get("number_nearest_neighbors", 3)
                 )
                 dataset.batchify(self.encoder_tokenizer, self.decoder_tokenizer, val=True)
-=======
-            dataset = TranslationDataset(
-                dataset_src=str(Path(src_file).expanduser()),
-                dataset_tgt=str(Path(tgt_file_list[idx]).expanduser()),
-                tokens_in_batch=cfg.tokens_in_batch,
-                clean=cfg.get("clean", False),
-                max_seq_length=cfg.get("max_seq_length", 512),
-                min_seq_length=cfg.get("min_seq_length", 1),
-                max_seq_length_diff=cfg.get("max_seq_length_diff", 512),
-                max_seq_length_ratio=cfg.get("max_seq_length_ratio", 512),
-                cache_ids=cfg.get("cache_ids", False),
-                cache_data_per_node=cfg.get("cache_data_per_node", False),
-                use_cache=cfg.get("use_cache", False),
-                reverse_lang_direction=cfg.get("reverse_lang_direction", False),
-                prepend_id=self.multilingual_ids[prepend_idx] if self.multilingual else None,
-            )
-            dataset.batchify(self.encoder_tokenizer, self.decoder_tokenizer)
->>>>>>> 0d7de7ca
 
             if cfg.shuffle:
                 sampler = pt_data.RandomSampler(dataset)
@@ -1079,13 +1029,4 @@
         )
         result.append(model)
 
-        return result
-
-
-class RetrievalMTEncDecModel(MTEncDecModel):
-    """
-    Retrieval augmented Encoder-decoder machine translation model. 
-    """
-
-    def __init__(self, cfg: MTEncDecModelConfig, trainer: Trainer = None):
-        super().__init__(cfg, trainer=trainer)
+        return result