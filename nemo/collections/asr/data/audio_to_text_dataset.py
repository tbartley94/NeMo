--- conflicted
+++ resolved
@@ -429,16 +429,11 @@
     return get_chain_dataset(datasets=datasets, ds_config=config, rank=global_rank)
 
 
-<<<<<<< HEAD
 def get_tarred_audioCodes_dataset(
-=======
-def get_code_switched_dataset(
->>>>>>> 7f4e8a50
     config: dict,
     shuffle_n: int,
     global_rank: int,
     world_size: int,
-<<<<<<< HEAD
     augmentor: Optional['AudioAugmentor'] = None,
 ) -> Union[audio_to_text.TarredAudioToBPEDataset, audio_to_text.TarredAudioToCharDataset]:
     """
@@ -514,83 +509,6 @@
         else:
             datasets.append(dataset)
     return get_chain_dataset(datasets=datasets, ds_config=config, rank=global_rank)
-=======
-    tokenizer: Optional['TokenizerSpec'] = None,
-    augmentor: Optional['AudioAugmentor'] = None,
-) -> CodeSwitchedDataset:
-
-    if 'manifest_filepath' not in config:
-        raise ValueError("`manifest_filepath` must be provided in the dataset config if `is_code_switched=True`")
-    if 'code_switched' not in config:
-        raise ValueError("`code_switched` param group must be in the dataset config if `is_code_switched=True`")
-
-    manifest_filepaths = config['manifest_filepath']
-    tarred_audio_filepaths = config.get('tarred_audio_filepaths', None)
-
-    cs_config = OmegaConf.to_container(config['code_switched'])
-
-    # needed to support validation Datasets that arrive here as
-    # [[dataset1,dataset2]] otherwise ModelPT would interfere
-    if len(manifest_filepaths) == 1 and not isinstance(manifest_filepaths[0], str):
-        manifest_filepaths = config['manifest_filepath'][0]
-    if tarred_audio_filepaths is None:
-        tarred_audio_filepaths = [None] * len(manifest_filepaths)
-
-    if len(manifest_filepaths) != len(tarred_audio_filepaths):
-        raise ValueError(
-            f"manifest_filepaths (length={len(manifest_filepaths)}) and tarred_audio_filepaths (length={len(tarred_audio_filepaths)}) need to have the same number of items."
-        )
-
-    datasets = []
-    for dataset_idx, (tarred_audio_filepath, manifest_filepath) in enumerate(
-        zip(tarred_audio_filepaths, manifest_filepaths)
-    ):
-        conf = copy.deepcopy(config)
-        conf['manifest_filepath'] = manifest_filepath
-        with open_dict(conf):
-            conf['tarred_audio_filepaths'] = tarred_audio_filepath
-        if tarred_audio_filepath is None or len(tarred_audio_filepath) == 0:
-            if tokenizer is None:
-                dataset = get_char_dataset(config=conf, augmentor=None)
-            else:
-                dataset = get_bpe_dataset(config=conf, tokenizer=tokenizer, augmentor=None)
-        else:
-            dataset = get_tarred_dataset(
-                config=conf,
-                tokenizer=tokenizer,
-                shuffle_n=shuffle_n,
-                global_rank=global_rank,
-                world_size=world_size,
-                augmentor=None,
-            )
-        datasets.append(dataset)
-
-    config = OmegaConf.to_container(config)
-
-    dataset = CodeSwitchedDataset(
-        datasets,
-        shuffle=cs_config.get('shuffle', True),
-        min_duration=cs_config.get('min_duration', 4),
-        max_duration=cs_config.get('max_duration', 20),
-        min_monolingual=cs_config.get('min_monolingual', 0.3),
-        lang_probs=cs_config.get('probs', None),
-        db_norm=cs_config.get('db_norm', -25.0),
-        pause_start=cs_config.get('pause_start', 0),
-        pause_join=cs_config.get('pause_join', 0),
-        pause_end=cs_config.get('pause_end', 0),
-        sampling_scales=cs_config.get('sampling_scales', None),
-        seed=cs_config.get('seed', None),
-        global_rank=global_rank,
-        world_size=world_size,
-        pure_random=cs_config.get('pure_random', False),
-        force_monochannel=cs_config.get('force_monochannel', True),
-        infinity_mode=cs_config.get('infinity_mode', False),
-        sample_rate=config['sample_rate'],
-        augmentor=augmentor,
-    )
-
-    return dataset
->>>>>>> 7f4e8a50
 
 
 def get_dali_char_dataset(
